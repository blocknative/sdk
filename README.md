--- conflicted
+++ resolved
@@ -8,7 +8,7 @@
 
 `npm install bnc-sdk`
 
-### Quick Start (node js)
+### Quick Start (Node.js)
 
 #### Transaction Monitor
 
@@ -17,7 +17,7 @@
 import BlocknativeSdk from 'bnc-sdk'
 import Web3 from 'web3'
 
-const web3 = new Web3('ws://some.local-or-remote.node:8546')
+const web3 = new Web3('<ws://some.local-or-remote.node:8546>')
 
 // create options object
 const options = {
@@ -64,7 +64,7 @@
 import BlocknativeSdk from 'bnc-sdk'
 import Web3 from 'web3'
 
-const web3 = new Web3('ws://some.local-or-remote.node:8546')
+const web3 = new Web3('<ws://some.local-or-remote.node:8546>')
 
 // create options object
 const options = {
@@ -87,47 +87,30 @@
 })
 ```
 
-### Quick Start (browser)
-
-#### Transaction Monitor
+### Quick Start (Browser)
 
 #### Transaction Monitor
 
 ```javascript
-import WebSocket from 'ws'
 import BlocknativeSdk from 'bnc-sdk'
 import Web3 from 'web3'
 
-const wsapi_url = 'wss://api.blocknative.com/v0'
-
-const web3 = new Web3(wsapi_url)
+const web3 = new Web3(window.ethereum)
 
 // create options object
 const options = {
-<<<<<<< HEAD
   dappId: '<YOUR_API_KEY>',
   networkId: 4
   // un-comment if you would like to log all transaction events
   // transactionHandlers: [event => console.log(event.transaction)]
-=======
-  dappId: process.env.BN_API_KEY,
-  ws: WebSocket,
-  networkId: 1,
-  transactionHandlers: [event => console.log(event.transaction)]
->>>>>>> 9d216299
 }
 
 // initialize and connect to the api
 const blocknative = new BlocknativeSdk(options)
 
 const txOptions = {
-<<<<<<< HEAD
   to: '0x7a250d5630B4cF539739dF2C5dAcb4c659F2488D',
   value: 1000000000000000
-=======
-    from: "0x7A132e43013cAA14a3744721EF179f1F3d2b3921",
-    to: "0x7a250d5630B4cF539739dF2C5dAcb4c659F2488D",
->>>>>>> 9d216299
 }
 
 // initiate a transaction via web3.js
@@ -149,8 +132,6 @@
     console.log(`Transaction event: ${transaction.eventCode}`)
   })
 })
-<<<<<<< HEAD
-```
 
 #### Address Listener
 
@@ -178,41 +159,7 @@
 emitter.on('all', transaction => {
   console.log(transaction)
 })
-=======
-    
->>>>>>> 9d216299
 ```
-
-#### Address Listener
-
-```javascript
-import WebSocket from 'ws'
-import BlocknativeSdk from 'bnc-sdk'
-import Web3 from 'web3'
-
-const wsapi_url = 'wss://api.blocknative.com/v0'
-
-const web3 = new Web3(wsapi_url)
-
-// create options object
-const options = {
-  dappId: process.env.BN_API_KEY,
-  ws: WebSocket,
-  networkId: 1
-}
-
-// initialize and connect to the api
-const blocknative = new BlocknativeSdk(options)
-
-const address = "0x7a250d5630B4cF539739dF2C5dAcb4c659F2488D"
-
-const { emitter, details } = blocknative.account(address)
-
-emitter.on("all", transaction => {
-    console.log(transaction)
-})
-```
-
 
 ## Documentation
 
