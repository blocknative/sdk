import {
  serverEcho,
  last,
  networkName,
  wait,
  jsonPreserveUndefined
} from './utilities'
import { version } from '../package.json'
import { Ac, Tx, Emitter, EventObject, TransactionHandler } from './interfaces'
import { DEFAULT_RATE_LIMIT_RULES, QUEUE_LIMIT } from './defaults'

export function sendMessage(this: any, msg: EventObject) {
  if (this._queuedMessages.length > QUEUE_LIMIT) {
    throw new Error(`Queue limit of ${QUEUE_LIMIT} messages has been reached.`)
  }

  this._queuedMessages.push(createEventLog.bind(this)(msg))

  if (!this._processingQueue) {
    this._processQueue()
  }
}

export async function processQueue(this: any) {
  this._processingQueue = true

  if (!this._connected) {
    await waitForConnectionOpen.bind(this)()
  }

  while (this._queuedMessages.length > 0) {
    // small wait to allow response from server to take affect
    await wait(1)

    if (this._waitToRetry !== null) {
      // have been rate limited so wait
      await this._waitToRetry
      this._waitToRetry = null
    }

    const msg = this._queuedMessages.shift()

    const delay = (this._limitRules.duration / this._limitRules.points) * 1000
    await wait(delay)
    this._socket.send(msg)
  }

  this._processingQueue = false
  this._limitRules = DEFAULT_RATE_LIMIT_RULES
}

export function handleMessage(this: any, msg: { data: string }): void {
  const {
    status,
    reason,
    event,
    connectionId,
    serverVersion,
    retryMs,
    limitRules,
    blockedMsg
  } = JSON.parse(msg.data)

  if (connectionId) {
    if (typeof window !== 'undefined') {
      window.localStorage.setItem(this._storageKey, connectionId)
    }

    this._connectionId = connectionId
  }

  // handle any errors from the server
  if (status === 'error') {
    if (reason.includes('ratelimit') && !reason.includes('IP ratelimited')) {
      this._waitToRetry = wait(retryMs)
      this._limitRules = limitRules

      // add blocked msg to the front of the queue
      blockedMsg && this._queuedMessages.unshift(blockedMsg)
      return
    }

    if (reason.includes('not a valid API key')) {
      if (this._onerror) {
        this._onerror({ message: reason })
        return
      } else {
        throw new Error(reason)
      }
    }

    if (reason.includes('network not supported')) {
      if (this._onerror) {
        this._onerror({ message: reason })
        return
      } else {
        throw new Error(reason)
      }
    }

    if (reason.includes('maximum allowed amount')) {
      if (this._onerror) {
        this._onerror({ message: reason })
        return
      } else {
        throw new Error(reason)
      }
    }

    // handle bitcoin txid error
    if (reason.includes('invalid txid')) {
      const reason = `${event.transaction.txid} is an invalid txid`
      if (this._onerror) {
        this._onerror({ message: reason, transaction: event.transaction.txid })
        return
      } else {
        throw new Error(reason)
      }
    }

    // handle ethereum transaction hash error
    if (reason.includes('invalid hash')) {
      const reason = `${event.transaction.hash} is an invalid transaction hash`

      if (this._onerror) {
        this._onerror({ message: reason, transaction: event.transaction.hash })
        return
      } else {
        throw new Error(reason)
      }
    }

    // handle general address error
    if (reason.includes('invalid address')) {
      const reason = `${event.account.address} is an invalid address`

      if (this._onerror) {
        this._onerror({ message: reason, account: event.account.address })
        return
      } else {
        throw new Error(reason)
      }
    }

    // handle bitcoin specific address error
    if (reason.includes('not a valid Bitcoin')) {
      if (this._onerror) {
        this._onerror({ message: reason, account: event.account.address })
        return
      } else {
        throw new Error(reason)
      }
    }

    // handle ethereum specific address error
    if (reason.includes('not a valid Ethereum')) {
      if (this._onerror) {
        this._onerror({ message: reason, account: event.account.address })
        return
      } else {
        throw new Error(reason)
      }
    }

    // handle config save error
    if (event && event.config) {
      const subscription = this._configurationsAwaitingResponse.get(
        event.config.scope
      )

      subscription && subscription.error(reason)
      return
    }

    // throw error that comes back from the server without formatting the message
    if (this._onerror) {
      this._onerror({ message: reason })
      return
    } else {
      throw new Error(reason)
    }
  }

  // handle successful config save
  if (event && event.config) {
    const subscription = this._configurationsAwaitingResponse.get(
      event.config.scope
    )
    subscription && subscription.next('Success')
    return
  }

  if (event && event.transaction) {
    const {
      transaction,
      eventCode,
      contractCall,
      timeStamp,
      blockchain: { system, network }
    } = event

    // flatten in to one object
    const newState =
      this._system === 'ethereum'
        ? {
            ...transaction,
            serverVersion,
            eventCode,
            timeStamp,
            system,
            network,
            contractCall
          }
        : {
            ...transaction,
            serverVersion,
            eventCode,
            timeStamp,
            system,
            network
          }

    // ignore server echo and unsubscribe messages
    if (serverEcho(eventCode) || transaction.status === 'unsubscribed') {
      return
    }

    // replace originalHash to match webhook API
    if (newState.originalHash) {
      newState.replaceHash = newState.originalHash
      delete newState.originalHash
    }

    // replace status to match webhook API
    if (eventCode === 'txSpeedUp' && newState.status !== 'speedup') {
      newState.status = 'speedup'
    }

    // replace status to match webhook API
    if (eventCode === 'txCancel' && newState.status !== 'cancel') {
      newState.status = 'cancel'
    }

    // handle change of hash in speedup and cancel events
    if (eventCode === 'txSpeedUp' || eventCode === 'txCancel') {
      this._watchedTransactions = this._watchedTransactions.map((tx: Tx) => {
        if (tx.hash === transaction.replaceHash) {
          // reassign hash parameter in transaction queue to new hash or txid
          tx.hash = transaction.hash || transaction.txid
        }
        return tx
      })
    }

    const watchedAddress =
      transaction.watchedAddress && this._system === 'ethereum'
        ? transaction.watchedAddress.toLowerCase()
        : transaction.watchedAddress

    if (watchedAddress) {
      const accountObj = this._watchedAccounts.find(
        (ac: Ac) => ac.address === watchedAddress
      )
      const emitterResult = accountObj
        ? last(
            accountObj.emitters.map((emitter: Emitter) =>
              emitter.emit(newState)
            )
          )
        : false

      this._transactionHandlers.forEach((handler: TransactionHandler) =>
        handler({ transaction: newState, emitterResult })
      )
    } else {
      const transactionObj = this._watchedTransactions.find(
        (tx: Tx) => tx.hash === transaction.hash || transaction.txid
      )

      const emitterResult =
        transactionObj && transactionObj.emitter.emit(newState)

      this._transactionHandlers.forEach((handler: TransactionHandler) =>
        handler({ transaction: newState, emitterResult })
      )
    }
  }
}

export function createEventLog(this: any, msg: EventObject): string {
<<<<<<< HEAD
  return JSON.stringify(
    {
      timeStamp: new Date(),
      dappId: this._dappId,
      version,
      blockchain: {
        system: this._system,
        network: networkName(this._system, this._networkId) || 'local'
      },
      ...msg
=======
  return JSON.stringify({
    timeStamp: new Date().toISOString(),
    dappId: this._dappId,
    version,
    blockchain: {
      system: this._system,
      network: networkName(this._system, this._networkId) || 'local'
>>>>>>> d7e8d600
    },
    msg.categoryCode === 'configs' ? jsonPreserveUndefined : undefined
  )
}

function waitForConnectionOpen(this: any) {
  return new Promise(resolve => {
    const interval = setInterval(() => {
      if (this._connected) {
        setTimeout(resolve, 100)
        clearInterval(interval)
      }
    })
  })
}<|MERGE_RESOLUTION|>--- conflicted
+++ resolved
@@ -288,26 +288,15 @@
 }
 
 export function createEventLog(this: any, msg: EventObject): string {
-<<<<<<< HEAD
   return JSON.stringify(
     {
-      timeStamp: new Date(),
+      timeStamp: new Date().toISOString(),
       dappId: this._dappId,
       version,
       blockchain: {
         system: this._system,
         network: networkName(this._system, this._networkId) || 'local'
-      },
-      ...msg
-=======
-  return JSON.stringify({
-    timeStamp: new Date().toISOString(),
-    dappId: this._dappId,
-    version,
-    blockchain: {
-      system: this._system,
-      network: networkName(this._system, this._networkId) || 'local'
->>>>>>> d7e8d600
+      }
     },
     msg.categoryCode === 'configs' ? jsonPreserveUndefined : undefined
   )
