--- conflicted
+++ resolved
@@ -1,13 +1,10 @@
-<<<<<<< HEAD
-=======
 import SturdyWebSocket from "sturdy-websocket"
 
->>>>>>> f4a7e44b
 import transaction from "./transaction"
 import account from "./account"
 import event from "./event"
 
-import { connect } from "./websockets"
+import { sendMessage, handleMessage } from "./messages"
 import { validateOptions } from "./validation"
 import { session } from "./state"
 
@@ -23,12 +20,6 @@
     session.transactionCallback || transactionCallback
 
   if (!alreadyConnected) {
-<<<<<<< HEAD
-    connect(
-      apiUrl,
-      ws
-    ).catch(console.log)
-=======
     const connectionId =
       (window && window.localStorage.getItem("connectionId")) ||
       session.connectionId
@@ -65,7 +56,6 @@
     }
 
     session.socket.onmessage = handleMessage
->>>>>>> f4a7e44b
   }
 
   return {
