--- conflicted
+++ resolved
@@ -12,12 +12,8 @@
     '56': 'bsc-main',
     '100': 'xdai',
     '137': 'matic-main',
-<<<<<<< HEAD
-    '250': 'fantom-main'
-=======
     '250': 'fantom-main',
     '80001': 'matic-mumbai'
->>>>>>> 73bf54bc
   }
 }
 
